--- conflicted
+++ resolved
@@ -16,21 +16,12 @@
 from drf_yasg.utils import swagger_auto_schema
 from rest_framework import viewsets, status
 from rest_framework.pagination import PageNumberPagination
-<<<<<<< HEAD
-from rest_framework.parsers import MultiPartParser, FormParser
-from rest_framework.permissions import IsAuthenticatedOrReadOnly, IsAuthenticated
-from rest_framework.response import Response
-
-from .models import Recipe, Likes, Ingredients, RecipeIngredients, SearchHistory, Comments
-from .permissions import IsAuthorOrReadOnly
-=======
 from rest_framework.parsers import JSONParser, MultiPartParser, FormParser
 from rest_framework.permissions import IsAuthenticatedOrReadOnly, IsAuthenticated
 from rest_framework.response import Response
 from rest_framework.utils import json
 
 from .models import Recipe, Like, Ingredient, RecipeIngredient, SearchHistory, Comment
->>>>>>> 635e3c17
 from .serializers import (
     RecipeSerializer,
     IngredientsSerializer,
@@ -63,17 +54,12 @@
     """
     queryset = Recipe.objects.all()
     serializer_class = RecipeSerializer
-    permission_classes = [IsAuthenticatedOrReadOnly, IsAuthorOrReadOnly]
+    permission_classes = [IsAuthenticatedOrReadOnly]
     pagination_class = RecipePagination
-<<<<<<< HEAD
-    parser_classes = [MultiPartParser, FormParser]
-=======
     parser_classes = [JSONParser, MultiPartParser, FormParser]
->>>>>>> 635e3c17
 
     @swagger_auto_schema(
         operation_description="Создание нового рецепта",
-        consumes=['multipart/form-data'],
         responses={
             201: "Рецепт успешно создан",
             400: "Неверные входные данные"
@@ -97,6 +83,29 @@
             status=status.HTTP_201_CREATED
         )
 
+    @swagger_auto_schema(
+        operation_description="Частичное обновление рецепта",
+        responses={
+            200: RecipeSerializer,
+            400: "Неверные входные данные",
+            404: "Рецепт не найден"
+        }
+    )
+    def partial_update(self, request, *args, **kwargs):
+        """Обновляет рецепт (только для автора)"""
+        instance = self.get_object()
+
+        if instance.author_id != request.user:
+            return Response(
+                {"message": "You can only edit your own recipes"},
+                status=status.HTTP_403_FORBIDDEN
+            )
+
+        serializer = self.get_serializer(instance, data=request.data, partial=True)
+        serializer.is_valid(raise_exception=True)
+        serializer.save()
+
+        return Response(serializer.data)
 
 class IngredientsViewSet(viewsets.ModelViewSet):
     """
